--- conflicted
+++ resolved
@@ -1,22 +1,20 @@
-<<<<<<< HEAD
+fastpath (0.51) unstable; urgency=medium
+
+  * Extract test runtime from pluggable transport measurements
+
+ -- Federico Ceratto <federico@debian.org>  Tue, 30 Nov 2021 17:49:15 +0000
+
+fastpath (0.48) unstable; urgency=medium
+
+  * Bump up python version
+
+ -- Federico Ceratto <federico@debian.org>  Mon, 15 Nov 2021 19:24:34 +0000
+
 fastpath (0.47) unstable; urgency=medium
 
   * Handle http whatsapp
 
  -- Federico Ceratto <federico@debian.org>  Thu, 11 Nov 2021 09:17:02 +0000
-=======
-fastpath (0.51) unstable; urgency=medium
-
-  * Extract test runtime from pluggable transport measurements
-
- -- Federico Ceratto <federico@debian.org>  Tue, 30 Nov 2021 17:49:15 +0000
-
-fastpath (0.48) unstable; urgency=medium
-
-  * Bump up python version
-
- -- Federico Ceratto <federico@debian.org>  Mon, 15 Nov 2021 19:24:34 +0000
->>>>>>> cf9c6e43
 
 fastpath (0.46) unstable; urgency=medium
 
