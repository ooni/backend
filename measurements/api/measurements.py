--- conflicted
+++ resolved
@@ -198,15 +198,7 @@
     if order.lower() not in ('asc', 'desc'):
         raise BadRequest("Invalid order")
 
-<<<<<<< HEAD
-=======
-    try:
-        offset = int(request.args.get("offset", "0"))
-        limit = int(request.args.get("limit", "100"))
-    except ValueError:
-        raise BadRequest("Invalid offset or limit")
-
->>>>>>> 7ac86cf9
+
     cols = [
         Measurement.input_no.label('m_input_no'),
         Measurement.measurement_start_time.label('measurement_start_time'),
@@ -218,22 +210,7 @@
         Report.test_name.label('test_name'),
         Report.report_no.label('report_no')
     ]
-<<<<<<< HEAD
-    if input_:
-        cols += [
-            Input.input_no.label('input_no'),
-            Input.input.label('input')
-        ]
-
-    q = current_app.db_session.query(*cols).join(Report, Report.report_no == Measurement.report_no)
-
-    if input_ is not None:
-        q = q.join(Measurement, Measurement.input_no == Input.input_no)
-        q = q.filter(Input.input.like('%{}%'.format(input_)))
-    if report_id is not None:
-        q = q.filter(Report.report_id == report_id)
-    if probe_cc is not None:
-=======
+
     if input_:
         cols += [
             Input.input_no.label('input_no'),
@@ -248,7 +225,6 @@
     if report_id:
         q = q.filter(Report.report_id == report_id)
     if probe_cc:
->>>>>>> 7ac86cf9
         q = q.filter(Report.probe_cc == probe_cc)
     if probe_asn is not None:
         q = q.filter(Report.probe_asn == probe_asn)
