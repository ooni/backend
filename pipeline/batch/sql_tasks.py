--- conflicted
+++ resolved
@@ -19,14 +19,10 @@
     'CY': '%nba.com.cy/Eas/eas.nsf/All/6F7F17A7790A55C8C2257B130055C86F%',
     'DK': '%lagt at blokere for adgang til siden.%',
     'FR': '%xtpage = "page-blocage-terrorisme"%',
-<<<<<<< HEAD
-    'KR': '%http://warning.or.kr%'
-    'GF': '%xtpage = "page-blocage-terrorisme"%',
-=======
     'MY': '%Makluman/Notification%',
     'KR': '%http://warning.or.kr%',
     'RO': '%Accesul dumneavoastră către acest site a fost restricționat%',
->>>>>>> 9df2b100
+    'GF': '%xtpage = "page-blocage-terrorisme"%',
 }
 
 # These are countries for which we detect blocking by looking for certain
