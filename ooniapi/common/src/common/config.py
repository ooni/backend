--- conflicted
+++ resolved
@@ -41,9 +41,7 @@
     failed_reports_bucket: str = (
         ""  # for uploading reports that couldn't be sent to fastpath
     )
-<<<<<<< HEAD
     psiphon_conffile: str = "" # path to psiphon config file
-=======
 
     # ooniprobe client configuration
     collectors: List[Dict[str, str]] = [
@@ -61,5 +59,4 @@
             "front": "dkyhjv0wpi2dk.cloudfront.net",
             "type": "cloudfront",
         },
-    ]
->>>>>>> 921fb7cc
+    ]