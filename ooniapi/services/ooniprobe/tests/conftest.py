--- conflicted
+++ resolved
@@ -4,11 +4,8 @@
 import pytest
 import shutil
 import os
-<<<<<<< HEAD
 import json
-=======
 import time
->>>>>>> 66574ad6
 from urllib.request import urlopen
 
 from fastapi.testclient import TestClient
@@ -115,14 +112,7 @@
 
 
 @pytest.fixture
-<<<<<<< HEAD
-def test_settings(
-    alembic_migration, docker_ip, docker_services, geoip_db_dir, fastpath_server
-):
-    port = docker_services.port_for("clickhouse", 9000)
-=======
 def test_settings(alembic_migration, geoip_db_dir, clickhouse_server, fastpath_server):
->>>>>>> 66574ad6
     yield make_override_get_settings(
         postgresql_url=alembic_migration,
         jwt_encryption_key=JWT_ENCRYPTION_KEY,
@@ -188,10 +178,7 @@
     )
     yield url
 
-<<<<<<< HEAD
-
-=======
->>>>>>> 66574ad6
+
 def is_fastpath_running(url: str) -> bool:
     try:
         resp = urlopen(url)
