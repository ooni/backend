--- conflicted
+++ resolved
@@ -3,11 +3,8 @@
 import pytest
 import shutil
 import os
-<<<<<<< HEAD
 import json
-=======
 import time
->>>>>>> eecc132d
 from urllib.request import urlopen
 
 from fastapi.testclient import TestClient
