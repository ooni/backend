--- conflicted
+++ resolved
@@ -8,12 +8,8 @@
 import geoip2.errors
 from fastapi import APIRouter, Depends, HTTPException, Response, Request
 from prometheus_client import Counter, Info, Gauge
-<<<<<<< HEAD
-from pydantic import Field
+from pydantic import Field, IPvAnyAddress
 import ujson
-=======
-from pydantic import Field, IPvAnyAddress
->>>>>>> 458cbbb9
 
 from ...utils import (
     generate_report_id,
