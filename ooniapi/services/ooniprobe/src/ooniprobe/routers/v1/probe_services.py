import logging
from datetime import datetime, timezone, timedelta
import time
from typing import List, Optional, Any, Dict, Tuple, Optional
import random

import geoip2
import geoip2.errors
from fastapi import APIRouter, Depends, HTTPException, Response, Request
from prometheus_client import Counter, Info, Gauge
from pydantic import Field
import ujson

from ...utils import (
    generate_report_id,
    extract_probe_ipaddr,
    lookup_probe_cc,
    lookup_probe_network,
)
from ...dependencies import CCReaderDep, ASNReaderDep, ClickhouseDep, SettingsDep
from ...common.routers import BaseModel
from ...common.auth import create_jwt, decode_jwt, jwt
from ...common.config import Settings
from ...common.utils import setnocacheresponse
from ...prio import generate_test_list

router = APIRouter(prefix="/v1")

log = logging.getLogger(__name__)


class Metrics:
    PROBE_LOGIN = Counter(
        "probe_login_requests",
        "Requests made to the probe login endpoint",
        labelnames=["state", "detail", "login"],
    )

    PROBE_UPDATE_INFO = Info(
        "probe_update_info",
        "Information reported in the probe update endpoint",
    )

    CHECK_IN_TEST_LIST_COUNT = Gauge(
        "check_in_test_list_count", "Amount of test lists present in each experiment"
    )

    GEOIP_ADDR_FOUND = Counter(
        "geoip_ipaddr_found",
        "If the ip address was found by geoip",
        labelnames=["probe_cc", "asn"],
    )

    GEOIP_ADDR_NOT_FOUND = Counter(
        "geoip_ipaddr_not_found", "We couldn't look up the IP address in the database"
    )

    GEOIP_CC_DIFFERS = Counter(
        "geoip_cc_differs", "There's a mismatch between reported CC and observed CC"
    )

    GEOIP_ASN_DIFFERS = Counter(
        "geoip_asn_differs", "There's a mismatch between reported ASN and observed ASN"
    )


class ProbeLogin(BaseModel):
    # Allow None username and password
    # to deliver informational 401 error when they're missing
    username: str | None = None
    # not actually used but necessary to be compliant with the old API schema
    password: str | None = None


class ProbeLoginResponse(BaseModel):
    token: str
    expire: str


@router.post("/login", tags=["ooniprobe"], response_model=ProbeLoginResponse)
def probe_login_post(
    probe_login: ProbeLogin,
    response: Response,
    settings: SettingsDep,
) -> ProbeLoginResponse:

    if probe_login.username is None or probe_login.password is None:
        raise HTTPException(status_code=401, detail="Missing credentials")

    token = probe_login.username

    try:
        dec = decode_jwt(token, audience="probe_login", key=settings.jwt_encryption_key)
        registration_time = dec["iat"]

        log.info("probe login: successful")
        Metrics.PROBE_LOGIN.labels(
            login="standard", detail="ok", state="successful"
        ).inc()

    except jwt.exceptions.MissingRequiredClaimError:
        log.info("probe login: invalid or missing claim")
        Metrics.PROBE_LOGIN.labels(
            login="standard", detail="invalid_or_missing_claim", state="failed"
        ).inc()

        raise HTTPException(status_code=401, detail="Invalid credentials")
    except jwt.exceptions.InvalidSignatureError:
        log.info("probe login: invalid signature")
        Metrics.PROBE_LOGIN.labels(
            login="standard", detail="invalid_signature", state="failed"
        ).inc()

        raise HTTPException(status_code=401, detail="Invalid credentials")
    except jwt.exceptions.DecodeError:
        log.info("probe login: legacy login successful")
        Metrics.PROBE_LOGIN.labels(
            login="legacy", detail="ok", state="successful"
        ).inc()

        registration_time = None

    exp = datetime.now(timezone.utc) + timedelta(days=7)
    payload = {"registration_time": registration_time, "aud": "probe_token"}
    token = create_jwt(payload, key=settings.jwt_encryption_key)
    # expiration string used by the probe e.g. 2006-01-02T15:04:05Z
    expire = exp.strftime("%Y-%m-%dT%H:%M:%SZ")
    login_response = ProbeLoginResponse(token=token, expire=expire)
    setnocacheresponse(response)

    return login_response


class ProbeRegister(BaseModel):
    # None of this values is actually used, but I add them
    # to keep it compliant with the old api
    password: str
    platform: str
    probe_asn: str
    probe_cc: str
    software_name: str
    software_version: str
    supported_tests: List[str]


class ProbeRegisterResponse(BaseModel):
    client_id: str


@router.post("/register", tags=["ooniprobe"], response_model=ProbeRegisterResponse)
def probe_register_post(
    probe_register: ProbeRegister,
    response: Response,
    settings: SettingsDep,
) -> ProbeRegisterResponse:
    """Probe Services: Register

    Probes send a random string called password and receive a client_id

    The client_id/password tuple is saved by the probe and long-lived

    Note that most of the request body arguments are not actually
    used but are kept here to use the same API as the old version

    """

    # **IMPORTANT** You have to compute this token using a different key
    # to the one used in ooniauth service, because you could allow
    # a login bypass attack if you don't.
    #
    # Note that this token is generated regardless of any authentication,
    # so if you use the same jwt_encryption_key for ooniauth, you give users
    # an auth token for free
    #
    # We set this up in the terraform level

    # client_id is a JWT token with "issued at" claim and
    # "audience" claim. The "issued at" claim is rounded up.
    issued_at = int(time.time())
    payload = {"iat": issued_at, "aud": "probe_login"}
    client_id = create_jwt(payload, key=settings.jwt_encryption_key)
    log.info("register successful")

    register_response = ProbeRegisterResponse(client_id=client_id)
    setnocacheresponse(response)

    return register_response


class ProbeUpdate(BaseModel):
    """
    The original format of this comes from:
    https://github.com/ooni/orchestra/blob/master/registry/registry/handler/registry.go#L25
    """

    probe_cc: Optional[str] = None
    probe_asn: Optional[str] = None
    platform: Optional[str] = None

    software_name: Optional[str] = None
    software_version: Optional[str] = None
    supported_tests: Optional[List[str]] = None

    network_type: Optional[str] = None
    available_bandwidth: Optional[str] = None
    language: Optional[str] = None

    token: Optional[str] = None

    probe_family: Optional[str] = None
    probe_id: Optional[str] = None

    password: Optional[str] = None


class ProbeUpdateResponse(BaseModel):
    status: str


@router.put("/update/{client_id}", tags=["ooniprobe"])
def probe_update_post(probe_update: ProbeUpdate) -> ProbeUpdateResponse:
    log.info("update successful")

    # Log update metadata into prometheus
    probe_update_dict = probe_update.model_dump(exclude_none=True)

    # Info doesn't allows list, if we have a list we have to convert it
    # to string
    if probe_update_dict.get("supported_tests") is not None:
        tests = probe_update_dict["supported_tests"]
        tests.sort()
        tests_str = ";".join(tests)
        probe_update_dict["supported_tests"] = tests_str

    Metrics.PROBE_UPDATE_INFO.info(probe_update_dict)

    return ProbeUpdateResponse(status="ok")


class CheckIn(BaseModel):
    run_type: str = "timed"
    charging: bool = True
    probe_cc: str = "ZZ"
    probe_asn: str = "AS0"
    on_wifi: bool = False
    charging: bool = False
    software_name: str = ""
    software_version: str = ""
    web_connectivity: Optional[Dict[str, Any]] = None


class CheckInResponse(BaseModel):
    """
    v:
      type: integer
      description: response format version
    probe_cc:
      type: string
      description: probe CC inferred from GeoIP or ZZ
    probe_asn:
      type: string
      description: probe ASN inferred from GeoIP or AS0
    probe_network_name:
      type: string
      description: probe network name inferred from GeoIP or None
    utc_time:
      type: string
      description: current UTC time as YYYY-mm-ddTHH:MM:SSZ
    conf:
      type: object
      description: auxiliary configuration parameters
      features:
        type: object
        description: feature flags
    tests:
      type: object
      description: test-specific configuration
      properties:
        web_connectivity:
          type: object
          properties:
            report_id:
              type: string
            urls:
              type: array
              items:
                type: object
                properties:
                  category_code:
                    type: string
                  country_code:
                    type: string
                  url:
                    type: string
    """

    v: int
    probe_cc: str
    probe_asn: str
    probe_network_name: Optional[str]
    utc_time: str
    conf: Dict[str, Any]
    tests: Dict[str, Any]


class TestHelperEntry(BaseModel):
    address: str
    type: str
    front: Optional[str] = None


class ListTestHelpersResponse(BaseModel):
    dns: List[TestHelperEntry]
    http_return_json_headers: List[TestHelperEntry] = Field(
        alias="http-return-json-headers"
    )
    ssl: List[TestHelperEntry]
    tcp_echo: List[TestHelperEntry] = Field(alias="tcp-echo")
    traceroute: List[TestHelperEntry]
    web_connectivity: List[TestHelperEntry] = Field(alias="web-connectivity")


@router.get("/test-helpers", tags=["ooniprobe"])
def list_test_helpers(response: Response):
    setnocacheresponse(response)
    conf = generate_test_helpers_conf()
    conf_typed = {}
    for key, value in conf.items():
        conf_typed[key] = [TestHelperEntry(**e) for e in value]

    return ListTestHelpersResponse.model_validate(conf_typed)


@router.post("/check-in", tags=["ooniprobe"])
def check_in(
    request: Request,
    response: Response,
    check_in: CheckIn,
    cc_reader: CCReaderDep,
    asn_reader: ASNReaderDep,
    clickhouse: ClickhouseDep,
    settings: SettingsDep,
) -> CheckInResponse:

    # TODO: Implement throttling
    run_type = check_in.run_type
    charging = check_in.charging
    probe_cc = check_in.probe_cc.upper()
    probe_asn = check_in.probe_asn
    software_name = check_in.software_name
    software_version = check_in.software_version

    resp, probe_cc, asn_i = probe_geoip(
        request,
        probe_cc,
        probe_asn,
        cc_reader,
        asn_reader,
    )

    # On run_type=manual preserve the old behavior: test the whole list
    # On timed runs test few URLs, especially when on battery
    if run_type == "manual":
        url_limit = 9999  # same as prio.py
    elif charging:
        url_limit = 100
    else:
        url_limit = 20

    try:
        charging = bool(charging)
    except Exception:
        log.error(
            f"check-in params: {url_limit} '{probe_cc}' '{charging}' '{run_type}' '{software_name}' '{software_version}'"
        )

    if check_in.web_connectivity is not None:
        catcodes = check_in.web_connectivity.get("category_codes", [])
        if isinstance(catcodes, str):
            category_codes = catcodes.split(",")
        else:
            category_codes = catcodes

    else:
        category_codes = []

    for c in category_codes:
        assert c.isalpha()

    try:
        test_items, _1, _2 = generate_test_list(
            clickhouse, probe_cc, category_codes, asn_i, url_limit, False
        )
    except Exception as e:
        log.error(e, exc_info=True)
        # TODO: use same failover as prio.py:list_test_urls
        # failover_generate_test_list runs without any database interaction
        # test_items = failover_generate_test_list(country_code, category_codes, limit)
        test_items = []

    Metrics.CHECK_IN_TEST_LIST_COUNT.set(len(test_items))

    conf: Dict[str, Any] = dict(
        features={
            # TODO(https://github.com/ooni/probe-cli/pull/1522): we disable torsf until we have
            # addressed the issue with the fast.ly based rendezvous method being broken
            "torsf_enabled": False,
            "vanilla_tor_enabled": True,
            "openvpn_enabled": False,
        }
    )

    # set webconnectivity_0.5 feature flag for some probes
    # Temporarily disabled while we work towards deploying this in prod:
    # https://github.com/ooni/probe/issues/2674
    #
    # octect = extract_probe_ipaddr_octect(1, 0)
    # if octect in (34, 239):
    #    conf["features"]["webconnectivity_0.5"] = True

    conf["test_helpers"] = generate_test_helpers_conf()

    resp["tests"] = {
        "web_connectivity": {"urls": test_items},
    }
    resp["conf"] = conf
    resp["utc_time"] = datetime.now(timezone.utc).strftime("%Y-%m-%dT%H:%M:%SZ")

    test_names = (
        "bridge_reachability",
        "dash",
        "dns_consistency",
        "dnscheck",
        "facebook_messenger",
        "http_header_field_manipulation",
        "http_host",
        "http_invalid_request_line",
        "http_requests",
        "meek_fronted_requests_test",
        "multi_protocol_traceroute",
        "ndt",
        "psiphon",
        "riseupvpn",
        "tcp_connect",
        "telegram",
        "tor",
        "urlgetter",
        "vanilla_tor",
        "web_connectivity",
        "whatsapp",
    )
    for tn in test_names:
        rid = generate_report_id(tn, settings, probe_cc, asn_i)
        resp["tests"].setdefault(tn, {})  # type: ignore
        resp["tests"][tn]["report_id"] = rid  # type: ignore

    til = len(test_items)
    log.debug(
        f"check-in params: {url_limit} {til} '{probe_cc}' '{charging}' '{run_type}' '{software_name}' '{software_version}'"
    )

    setnocacheresponse(response)
    checkin_response = CheckInResponse(
        v=resp["v"],
        probe_cc=resp["probe_cc"],
        probe_asn=resp["probe_asn"],
        probe_network_name=resp["probe_network_name"],
        utc_time=resp["utc_time"],
        conf=resp["conf"],
        tests=resp["tests"],
    )

    return checkin_response


def probe_geoip(
    request: Request,
    probe_cc: str,
    asn: str,
    cc_reader: CCReaderDep,
    asn_reader: ASNReaderDep,
) -> Tuple[Dict, str, int]:
    """Looks up probe CC, ASN, network name using GeoIP, prepare
    response dict
    """
    db_probe_cc = "ZZ"
    db_asn = "AS0"
    db_probe_network_name = None
    try:
        ipaddr = extract_probe_ipaddr(request)
        db_probe_cc = lookup_probe_cc(ipaddr, cc_reader)
        db_asn, db_probe_network_name = lookup_probe_network(ipaddr, asn_reader)
        Metrics.GEOIP_ADDR_FOUND.labels(probe_cc=db_probe_cc, asn=db_asn).inc()
    except geoip2.errors.AddressNotFoundError:
        Metrics.GEOIP_ADDR_NOT_FOUND.inc()
    except Exception as e:
        log.error(str(e), exc_info=True)

    if probe_cc != "ZZ" and probe_cc != db_probe_cc:
        log.info(f"probe_cc != db_probe_cc ({probe_cc} != {db_probe_cc})")
        Metrics.GEOIP_CC_DIFFERS.inc()
    if asn != "AS0" and asn != db_asn:
        log.info(f"probe_asn != db_probe_as ({asn} != {db_asn})")
        Metrics.GEOIP_ASN_DIFFERS.inc()

    # We always returns the looked up probe_cc and probe_asn to the probe
    resp: Dict[str, Any] = dict(v=1)
    resp["probe_cc"] = db_probe_cc
    resp["probe_asn"] = db_asn
    resp["probe_network_name"] = db_probe_network_name

    # Don't override probe_cc or asn unless the probe has omitted these
    # values. This is done because the IP address we see might not match the
    # actual probe ipaddr in cases in which a circumvention tool is being used.
    # TODO: eventually we should have the probe signal to the backend that it
    # wants the lookup to be done by the backend and have it pass the public IP
    # through a specific header.
    if probe_cc == "ZZ" and asn == "AS0":
        probe_cc = db_probe_cc
        asn = db_asn

    assert asn.startswith("AS")
    asn_int = int(asn[2:])
    assert probe_cc.isalpha()
    assert len(probe_cc) == 2

    return resp, probe_cc, asn_int


def generate_test_helpers_conf() -> Dict:
    # Load-balance test helpers deterministically
    conf = {
        "dns": [
            {"address": "37.218.241.93:57004", "type": "legacy"},
            {"address": "37.218.241.93:57004", "type": "legacy"},
        ],
        "http-return-json-headers": [
            {"address": "http://37.218.241.94:80", "type": "legacy"},
            {"address": "http://37.218.241.94:80", "type": "legacy"},
        ],
        "ssl": [
            {"address": "https://37.218.241.93", "type": "legacy"},
            {"address": "https://37.218.241.93", "type": "legacy"},
        ],
        "tcp-echo": [
            {"address": "37.218.241.93", "type": "legacy"},
            {"address": "37.218.241.93", "type": "legacy"},
        ],
        "traceroute": [
            {"address": "37.218.241.93", "type": "legacy"},
            {"address": "37.218.241.93", "type": "legacy"},
        ],
        "web-connectivity": [
            {"address": "httpo://o7mcp5y4ibyjkcgs.onion", "type": "legacy"},
            {"address": "https://wcth.ooni.io", "type": "https"},
            {
                "address": "https://d33d1gs9kpq1c5.cloudfront.net",
                "front": "d33d1gs9kpq1c5.cloudfront.net",
                "type": "cloudfront",
            },
            {"address": "httpo://y3zq5fwelrzkkv3s.onion", "type": "legacy"},
            {"address": "https://wcth.ooni.io", "type": "https"},
            {
                "address": "https://d33d1gs9kpq1c5.cloudfront.net",
                "front": "d33d1gs9kpq1c5.cloudfront.net",
                "type": "cloudfront",
            },
        ],
    }
    conf["web-connectivity"] = random_web_test_helpers(
        [
            "https://6.th.ooni.org",
            "https://5.th.ooni.org",
        ]
    )
    conf["web-connectivity"].append(
        {
            "address": "https://d33d1gs9kpq1c5.cloudfront.net",
            "front": "d33d1gs9kpq1c5.cloudfront.net",
            "type": "cloudfront",
        }
    )
    return conf


def random_web_test_helpers(th_list: List[str]) -> List[Dict]:
    """Randomly sort test helpers"""
    random.shuffle(th_list)
    out = []
    for th_addr in th_list:
        out.append({"address": th_addr, "type": "https"})
    return out


<<<<<<< HEAD
class TorTarget(BaseModel):
    address: str
    fingerprint: str
    name: Optional[str] = ''
    protocol: str
    params: Optional[Dict[str, List[str]]] = None

@router.get("/test-list/tor-targets", tags=["ooniprobe"], response_model=Dict[str, TorTarget])
def list_tor_targets(
    request: Request,
    settings: Settings = Depends(get_settings),
    ) -> Dict[str, TorTarget]:

    token = request.headers.get("Authorization")
    if token == None:
        # XXX not actually validated
        pass
    try:
        with open(settings.tor_targets, 'r') as f:
            resp = ujson.load(f)
        return resp
    except ujson.JSONDecodeError:
        log.info("tor-targets: failed to parse json")
    except FileNotFoundError:
         log.info("tor-targets: failed to open json")
    raise HTTPException(status_code=401, detail="Invalid tor-targets")
=======
class CollectorEntry(BaseModel):
    # not actually used but necessary to be compliant with the old API schema
    address: str = Field(description="Address of collector")
    front: Optional[str] = Field(default=None, description="Fronted domain")
    type: Optional[str] = Field(default=None, description="Type of collector")

@router.get("/collectors", tags=["ooniprobe"])
def list_collectors(
    settings: SettingsDep,
    ) -> List[CollectorEntry]:
    config_collectors = settings.collectors
    collectors_response = []
    for entry in config_collectors:
        collector = CollectorEntry(**entry)
        collectors_response.append(collector)
    return collectors_response
>>>>>>> 921fb7cc
<|MERGE_RESOLUTION|>--- conflicted
+++ resolved
@@ -592,7 +592,24 @@
     return out
 
 
-<<<<<<< HEAD
+class CollectorEntry(BaseModel):
+    # not actually used but necessary to be compliant with the old API schema
+    address: str = Field(description="Address of collector")
+    front: Optional[str] = Field(default=None, description="Fronted domain")
+    type: Optional[str] = Field(default=None, description="Type of collector")
+
+@router.get("/collectors", tags=["ooniprobe"])
+def list_collectors(
+    settings: SettingsDep,
+    ) -> List[CollectorEntry]:
+    config_collectors = settings.collectors
+    collectors_response = []
+    for entry in config_collectors:
+        collector = CollectorEntry(**entry)
+        collectors_response.append(collector)
+    return collectors_response
+
+
 class TorTarget(BaseModel):
     address: str
     fingerprint: str
@@ -603,7 +620,7 @@
 @router.get("/test-list/tor-targets", tags=["ooniprobe"], response_model=Dict[str, TorTarget])
 def list_tor_targets(
     request: Request,
-    settings: Settings = Depends(get_settings),
+    settings: SettingsDep,
     ) -> Dict[str, TorTarget]:
 
     token = request.headers.get("Authorization")
@@ -618,22 +635,4 @@
         log.info("tor-targets: failed to parse json")
     except FileNotFoundError:
          log.info("tor-targets: failed to open json")
-    raise HTTPException(status_code=401, detail="Invalid tor-targets")
-=======
-class CollectorEntry(BaseModel):
-    # not actually used but necessary to be compliant with the old API schema
-    address: str = Field(description="Address of collector")
-    front: Optional[str] = Field(default=None, description="Fronted domain")
-    type: Optional[str] = Field(default=None, description="Type of collector")
-
-@router.get("/collectors", tags=["ooniprobe"])
-def list_collectors(
-    settings: SettingsDep,
-    ) -> List[CollectorEntry]:
-    config_collectors = settings.collectors
-    collectors_response = []
-    for entry in config_collectors:
-        collector = CollectorEntry(**entry)
-        collectors_response.append(collector)
-    return collectors_response
->>>>>>> 921fb7cc
+    raise HTTPException(status_code=401, detail="Invalid tor-targets")