from typing import List, Dict, Any
import asyncio
import logging
from hashlib import sha512
from datetime import datetime, timezone
import io
import random

from fastapi import Request, Response, APIRouter, Header
import httpx
from pydantic import Field
import zstd

from ..utils import (
    generate_report_id,
    error,
    compare_probe_msmt_cc_asn
)
from ..metrics import Metrics
from ..dependencies import SettingsDep, ASNReaderDep, CCReaderDep, S3ClientDep
from ..common.routers import BaseModel
from ..common.utils import setnocacheresponse
from ..common.metrics import timer

router = APIRouter()

log = logging.getLogger(__name__)

class OpenReportRequest(BaseModel):
    """
    Open report
    """

    data_format_version: str
    format: str
    probe_asn: str = "AS0"
    probe_cc: str = "ZZ"
    software_name: str
    software_version: str
    test_name: str = ""
    test_start_time: str
    test_version: str


class OpenReportResponse(BaseModel):
    """
    Open report confirmation
    """

    backend_version: str
    report_id: str
    supported_formats: List[str]


@timer(name="open_report")
@router.post("/report", tags=["reports"], response_model=OpenReportResponse)
def open_report(
    data: OpenReportRequest, response: Response, settings: SettingsDep
) -> OpenReportResponse:
    """
    Opens a new report
    """

    log.info("Open report %r", data.model_dump())
    asn = data.probe_asn.upper()
    if len(asn) > 12 or len(asn) < 3 or not asn.startswith("AS"):
        asn = "AS0"
    try:
        asn_i = int(asn[2:])
    except Exception:
        asn_i = 0

    cc = data.probe_cc.upper().replace("_", "")
    if len(cc) != 2:
        cc = "ZZ"
    test_name = data.test_name.lower()
    rid = generate_report_id(test_name, settings, cc, asn_i)
    resp = OpenReportResponse(
        backend_version="1.3.5", supported_formats=["yaml", "json"], report_id=rid
    )
    setnocacheresponse(response)
    return resp


class ReceiveMeasurementResponse(BaseModel):
    """
    Acknowledge
    """

    measurement_uid: str | None = Field(
        examples=["20210208220710.181572_MA_ndt_7888edc7748936bf"], default=None
    )


@timer(name="receive_measurement")
@router.post("/report/{report_id}", tags=["reports"])
async def receive_measurement(
    report_id: str,
    request: Request,
    response: Response,
    cc_reader: CCReaderDep,
    asn_reader: ASNReaderDep,
    settings: SettingsDep,
    s3_client: S3ClientDep,
    content_encoding: str = Header(default=None),
) -> ReceiveMeasurementResponse | Dict[str, Any]:
    """
    Submit measurement
    """
    setnocacheresponse(response)
    empty_measurement = {}
    try:
        rid_timestamp, test_name, cc, asn, format_cid, rand = report_id.split("_")
    except Exception as e:
        log.info(f"Unexpected report_id {report_id[:200]}. Error: {e}", )
        raise error("Incorrect format")

    # TODO validate the timestamp?
    good = len(cc) == 2 and test_name.isalnum() and 1 < len(test_name) < 30
    if not good:
        log.info("Unexpected report_id %r", report_id[:200])
        error("Incorrect format")

    try:
        asn_i = int(asn)
    except ValueError as e:
        log.info(f"ASN value not parsable {asn}. Error: {e}")
        error("Incorrect format")

    if asn_i == 0:
        log.info("Discarding ASN == 0")
        Metrics.MSMNT_DISCARD_ASN0.inc()
        return empty_measurement

    if cc.upper() == "ZZ":
        log.info("Discarding CC == ZZ")
        Metrics.MSMNT_DISCARD_CC_ZZ.inc()
        return empty_measurement

    data = await request.body()
    if content_encoding == "zstd":
        try:
            compressed_len = len(data)
            data = zstd.decompress(data)
            log.debug(f"Zstd compression ratio {compressed_len / len(data)}")
        except Exception as e:
            log.info(f"Failed zstd decompression. Error: {e}")
            error("Incorrect format")

    # Write the whole body of the measurement in a directory based on a 1-hour
    # time window
    now = datetime.now(timezone.utc)
    h = sha512(data).hexdigest()[:16]
    ts = now.strftime("%Y%m%d%H%M%S.%f")

    # msmt_uid is a unique id based on upload time, cc, testname and hash
    msmt_uid = f"{ts}_{cc}_{test_name}_{h}"
    Metrics.MSMNT_RECEIVED_CNT.inc()

    compare_probe_msmt_cc_asn(cc, asn, request, cc_reader, asn_reader)
    # Use exponential back off with jitter between retries
    N_RETRIES = 3
    for t in range(N_RETRIES):
        try:
            url = f"{settings.fastpath_url}/{msmt_uid}"

            async with httpx.AsyncClient() as client:
                resp = await client.post(url, content=data, timeout=59)

            assert resp.status_code == 200, resp.content
            return ReceiveMeasurementResponse(measurement_uid=msmt_uid)

        except Exception as exc:
            log.error(
                f"[Try {t+1}/{N_RETRIES}] Error trying to send measurement to the fastpath. Error: {exc}"
            )
            sleep_time = random.uniform(0, min(3, 0.3 * 2 ** t))
            await asyncio.sleep(sleep_time)

    Metrics.SEND_FASTPATH_FAILURE.inc()

    # wasn't possible to send msmnt to fastpath, try to send it to s3
    try:
        s3_client.upload_fileobj(
            io.BytesIO(data), Bucket=settings.failed_reports_bucket, Key=report_id
        )
    except Exception as exc:
        log.error(f"Unable to upload measurement to s3. Error: {exc}")
        Metrics.SEND_S3_FAILURE.inc()

    log.error(f"Unable to send report to fastpath. report_id: {report_id}")
    Metrics.MISSED_MSMNTS.inc()
    return empty_measurement


@timer(name="close_report")
@router.post("/report/{report_id}/close", tags=["reports"])
def close_report(report_id):
    """
    Close a report
    """
<<<<<<< HEAD
    return {}
=======
    return {}


def error(msg: str, status_code: int = 400):
    raise HTTPException(status_code=status_code, detail=msg)


def compare_probe_msmt_cc_asn(
    cc: str,
    asn: str,
    request: Request,
    cc_reader: CCReaderDep,
    asn_reader: ASNReaderDep,
):
    """Compares CC/ASN from measurement with CC/ASN from HTTPS connection ipaddr
    Generates a metric.
    """
    try:
        cc = cc.upper()
        ipaddr = extract_probe_ipaddr(request)
        db_probe_cc = lookup_probe_cc(ipaddr, cc_reader)
        db_asn, _ = lookup_probe_network(ipaddr, asn_reader)
        if db_asn.startswith("AS"):
            db_asn = db_asn[2:]
        if db_probe_cc == cc and db_asn == asn:
            Metrics.PROBE_CC_ASN_MATCH.inc()
        elif db_probe_cc != cc:
            Metrics.PROBE_CC_ASN_NO_MATCH.labels(mismatch="cc", reported=cc, detected=db_probe_cc).inc()
        elif db_asn != asn:
            Metrics.PROBE_CC_ASN_NO_MATCH.labels(mismatch="asn", reported=asn, detected=db_asn).inc()
    except Exception:
        pass
>>>>>>> 458cbbb9
<|MERGE_RESOLUTION|>--- conflicted
+++ resolved
@@ -199,39 +199,4 @@
     """
     Close a report
     """
-<<<<<<< HEAD
-    return {}
-=======
-    return {}
-
-
-def error(msg: str, status_code: int = 400):
-    raise HTTPException(status_code=status_code, detail=msg)
-
-
-def compare_probe_msmt_cc_asn(
-    cc: str,
-    asn: str,
-    request: Request,
-    cc_reader: CCReaderDep,
-    asn_reader: ASNReaderDep,
-):
-    """Compares CC/ASN from measurement with CC/ASN from HTTPS connection ipaddr
-    Generates a metric.
-    """
-    try:
-        cc = cc.upper()
-        ipaddr = extract_probe_ipaddr(request)
-        db_probe_cc = lookup_probe_cc(ipaddr, cc_reader)
-        db_asn, _ = lookup_probe_network(ipaddr, asn_reader)
-        if db_asn.startswith("AS"):
-            db_asn = db_asn[2:]
-        if db_probe_cc == cc and db_asn == asn:
-            Metrics.PROBE_CC_ASN_MATCH.inc()
-        elif db_probe_cc != cc:
-            Metrics.PROBE_CC_ASN_NO_MATCH.labels(mismatch="cc", reported=cc, detected=db_probe_cc).inc()
-        elif db_asn != asn:
-            Metrics.PROBE_CC_ASN_NO_MATCH.labels(mismatch="asn", reported=asn, detected=db_asn).inc()
-    except Exception:
-        pass
->>>>>>> 458cbbb9
+    return {}