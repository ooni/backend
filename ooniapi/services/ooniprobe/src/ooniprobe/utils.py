"""
VPN Services

Insert VPN credentials into database.
"""

from base64 import b64encode
from os import urandom
from datetime import datetime, timezone
import itertools
import logging
from typing import List, TypedDict, Tuple
import io

from fastapi import Request
from mypy_boto3_s3 import S3Client
from sqlalchemy.orm import Session
import pem
import httpx

from .common.config import Settings
from ooniprobe.models import OONIProbeVPNProvider, OONIProbeVPNProviderEndpoint
from .dependencies import CCReaderDep, ASNReaderDep

RISEUP_CA_URL = "https://api.black.riseup.net/ca.crt"
RISEUP_CERT_URL = "https://api.black.riseup.net/3/cert"
RISEUP_ENDPOINT_URL = "https://api.black.riseup.net/3/config/eip-service.json"

log = logging.getLogger(__name__)


class OpenVPNConfig(TypedDict):
    ca: str
    cert: str
    key: str


class OpenVPNEndpoint(TypedDict):
    address: str
    protocol: str
    transport: str


def fetch_riseup_ca() -> str:
    r = httpx.get(RISEUP_CA_URL)
    r.raise_for_status()
    return r.text.strip()


def fetch_riseup_cert() -> str:
    r = httpx.get(RISEUP_CERT_URL)
    r.raise_for_status()
    return r.text.strip()


def fetch_openvpn_config() -> OpenVPNConfig:
    ca = fetch_riseup_ca()
    pem_cert = fetch_riseup_cert()
    key, cert = pem.parse(pem_cert)
    return OpenVPNConfig(ca=ca, cert=cert.as_text(), key=key.as_text())


def fetch_openvpn_endpoints() -> List[OpenVPNEndpoint]:
    endpoints = []

    r = httpx.get(RISEUP_ENDPOINT_URL)
    r.raise_for_status()
    j = r.json()
    for ep in j["gateways"]:
        ip = ep["ip_address"]
        # TODO(art): do we want to store this metadata somewhere?
        # location = ep["location"]
        # hostname = ep["host"]
        for t in ep["capabilities"]["transport"]:
            if t["type"] != "openvpn":
                continue
            for transport, port in itertools.product(t["protocols"], t["ports"]):
                endpoints.append(
                    OpenVPNEndpoint(
                        address=f"{ip}:{port}", protocol="openvpn", transport=transport
                    )
                )
    return endpoints


def format_endpoint(provider_name: str, ep: OONIProbeVPNProviderEndpoint) -> str:
    return f"{ep.protocol}://{provider_name}.corp/?address={ep.address}&transport={ep.transport}"


def upsert_endpoints(
    db: Session, new_endpoints: List[OpenVPNEndpoint], provider: OONIProbeVPNProvider
):
    new_endpoints_map = {
        f'{ep["address"]}-{ep["protocol"]}-{ep["transport"]}': ep
        for ep in new_endpoints
    }
    for endpoint in provider.endpoints:
        key = f"{endpoint.address}-{endpoint.protocol}-{endpoint.transport}"
        if key in new_endpoints_map:
            endpoint.date_updated = datetime.now(timezone.utc)
            new_endpoints_map.pop(key)
        else:
            db.delete(endpoint)

    for ep in new_endpoints_map.values():
        db.add(
            OONIProbeVPNProviderEndpoint(
                date_created=datetime.now(timezone.utc),
                date_updated=datetime.now(timezone.utc),
                protocol=ep["protocol"],
                address=ep["address"],
                transport=ep["transport"],
                provider=provider,
            )
        )


def generate_report_id(test_name, settings: Settings, cc: str, asn_i: int) -> str:
    ts = datetime.now(timezone.utc).strftime("%Y%m%dT%H%M%SZ")
    cid = settings.collector_id
    rand = b64encode(urandom(12), b"oo").decode()
    stn = test_name.replace("_", "")
    rid = f"{ts}_{stn}_{cc}_{asn_i}_n{cid}_{rand}"
    return rid


def extract_probe_ipaddr(request: Request) -> str:

    real_ip_headers = ["X-Forwarded-For", "X-Real-IP"]

    for h in real_ip_headers:
        if h in request.headers:
            return get_first_ip(request.headers.getlist(h)[0])

    return request.client.host if request.client else ""


def lookup_probe_cc(ipaddr: str, cc_reader: CCReaderDep) -> str:
    resp = cc_reader.country(ipaddr)
    return resp.country.iso_code or "ZZ"


def lookup_probe_network(ipaddr: str, asn_reader: ASNReaderDep) -> Tuple[str, str]:
    resp = asn_reader.asn(ipaddr)

    return (
        "AS{}".format(resp.autonomous_system_number),
        resp.autonomous_system_organization or "0",
    )

<<<<<<< HEAD
def get_first_ip(headers: str) -> str:
    """
    parse the first ip from a comma-separated list of ips encoded as a string

    example:
    in: '123.123.123, 1.1.1.1'
    out: '123.123.123'
    """

    return headers.partition(',')[0]
=======
def read_file(s3_client : S3Client, bucket: str, file : str) -> str:
    """
    Reads the content of `file` within `bucket` into a  string

    Useful for reading config files from the s3 bucket
    """
    buff = io.BytesIO()
    s3_client.download_fileobj(bucket, file, buff)
    return buff.getvalue().decode()
>>>>>>> 193e76c2
<|MERGE_RESOLUTION|>--- conflicted
+++ resolved
@@ -148,7 +148,7 @@
         resp.autonomous_system_organization or "0",
     )
 
-<<<<<<< HEAD
+
 def get_first_ip(headers: str) -> str:
     """
     parse the first ip from a comma-separated list of ips encoded as a string
@@ -159,7 +159,8 @@
     """
 
     return headers.partition(',')[0]
-=======
+
+
 def read_file(s3_client : S3Client, bucket: str, file : str) -> str:
     """
     Reads the content of `file` within `bucket` into a  string
@@ -168,5 +169,4 @@
     """
     buff = io.BytesIO()
     s3_client.download_fileobj(bucket, file, buff)
-    return buff.getvalue().decode()
->>>>>>> 193e76c2
+    return buff.getvalue().decode()