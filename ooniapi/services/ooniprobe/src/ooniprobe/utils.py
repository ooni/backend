--- conflicted
+++ resolved
@@ -147,8 +147,17 @@
         "AS{}".format(resp.autonomous_system_number),
         resp.autonomous_system_organization or "0",
     )
+  
+def get_first_ip(headers: str) -> str:
+    """
+    parse the first ip from a comma-separated list of ips encoded as a string
 
-<<<<<<< HEAD
+    example:
+    in: '123.123.123, 1.1.1.1'
+    out: '123.123.123'
+    """
+    return headers.partition(',')[0]
+
 def read_file(s3_client : S3Client, bucket: str, file : str) -> str:
     """
     Reads the content of `file` within `bucket` into a  string
@@ -157,16 +166,4 @@
     """
     buff = io.BytesIO()
     s3_client.download_fileobj(bucket, file, buff)
-    return buff.getvalue().decode()
-=======
-def get_first_ip(headers: str) -> str:
-    """
-    parse the first ip from a comma-separated list of ips encoded as a string
-
-    example:
-    in: '123.123.123, 1.1.1.1'
-    out: '123.123.123'
-    """
-
-    return headers.partition(',')[0]
->>>>>>> 458cbbb9
+    return buff.getvalue().decode()