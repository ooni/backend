--- conflicted
+++ resolved
@@ -9,11 +9,7 @@
 
 from ...common.dependencies import get_settings
 from ...dependencies import get_clickhouse_session
-<<<<<<< HEAD
-from .utils import parse_probe_asn
-=======
 from .utils import parse_probe_asn_to_int
->>>>>>> e39fc993
 
 from fastapi import APIRouter
 
@@ -210,10 +206,6 @@
         q_args["report_id"] = report_id
         and_clauses.append("report_id = %(report_id)s")
     if probe_asn is not None:
-<<<<<<< HEAD
-        probe_asn = parse_probe_asn(probe_asn)
-=======
->>>>>>> e39fc993
         q_args["probe_asn"] = probe_asn
         and_clauses.append("probe_asn = %(probe_asn)d")
     if probe_cc is not None:
