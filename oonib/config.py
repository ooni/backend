--- conflicted
+++ resolved
@@ -37,26 +37,11 @@
         self.check_paths()
     
     def check_paths(self):
-<<<<<<< HEAD
-        def check_path(directory, complaint):
-            if not (directory and os.path.isdir(directory)):
-                raise complaint(directory)
-        check_path(self.main.report_dir,  e.InvalidReportDirectory)
-        check_path(self.main.archive_dir, e.InvalidArchiveDirectory)
-        check_path(self.main.input_dir,   e.InvalidInputDirectory)
-        check_path(self.main.deck_dir,    e.InvalidDeckDirectory)
-=======
         if not self.main.report_dir or not os.path.isdir(self.main.report_dir):
             raise e.InvalidReportDirectory(self.main.report_dir)
         if not self.main.archive_dir or not os.path.isdir(self.main.archive_dir):
             raise e.InvalidArchiveDirectory(self.main.archive_dir)
 
-        if self.main.input_dir and not os.path.isdir(self.main.input_dir):
-            raise e.InvalidInputDirectory(self.main.input_dir)
-        if self.main.deck_dir and not os.path.isdir(self.main.deck_dir):
-            raise e.InvalidDeckDirectory(self.main.deck_dir)
->>>>>>> 207e4b07
-
 backend_version = __version__
 
 config = Config()